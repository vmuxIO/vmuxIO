--- conflicted
+++ resolved
@@ -274,11 +274,7 @@
     # Feature matrixes for other parameters take lists of values to iterate over.
     # Wile repetitions is also a list in the feature matrix, even single value (e.g. 3) still means that this test will be run 3 times.
     repetitions: int
-<<<<<<< HEAD
-    num_vms: int
-=======
     num_vms: int # assumed to always be in args_reboot
->>>>>>> 67952db4
 
     @abstractmethod
     def test_infix(self) -> str:
@@ -368,14 +364,8 @@
         needed = 0
         needed_s = 0.0
         unknown_runtime = False
-<<<<<<< HEAD
-        # TODO use list_tests here and incorporate exclude_test
-        for test_args in product_dict(test_matrix):
-            test = cls(**test_args)
-=======
         tests_needed = []
         for test in tests:
->>>>>>> 67952db4
             total += 1
             if test.needed():
                 needed += 1
