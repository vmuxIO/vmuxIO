--- conflicted
+++ resolved
@@ -152,14 +152,9 @@
 	struct rte_mempool *tx_pool;
 	for (i = 0; i < nr_queues; i++) {
 		// TODO allocate these elsewhere
-<<<<<<< HEAD
+		size_t buffer_size = tso_supported ? (4096 * 4 + RTE_PKTMBUF_HEADROOM) : RTE_MBUF_DEFAULT_BUF_SIZE;
 		tx_pool = rte_pktmbuf_pool_create(std::format("TX_MBUF_POOL_{}", i).c_str(), NUM_MBUFS * 2,
-			64, 0, RTE_MBUF_DEFAULT_BUF_SIZE, rte_socket_id()); // TODO constant for cache
-=======
-		size_t buffer_size = tso_supported ? (4096 * 4 + RTE_PKTMBUF_HEADROOM) : RTE_MBUF_DEFAULT_BUF_SIZE;
-		tx_pool = rte_pktmbuf_pool_create(std::format("TX_MBUF_POOL_{}", i).c_str(), tx_buffers ,
 			64, 0, buffer_size, rte_socket_id()); // TODO constant for cache
->>>>>>> e4b0695a
 		if (tx_pool == NULL)
 			rte_exit(EXIT_FAILURE, "Cannot create tx mbuf pool %d\n", i);
 		tx_mbuf_pools.push_back(tx_pool);
@@ -533,7 +528,7 @@
 			pkt->nb_segs = 1;
 
 			// TODO	
-			pkt->ol_flags = RTE_MBUF_F_TX_IEEE1588_TMST; 
+			pkt->ol_flags = RTE_MBUF_F_TX_IEEE1588_TMST;
 		
 			copy_buf_to_pkt((void*)buf, len, pkt, 0);
 			
@@ -553,7 +548,7 @@
 	                      const bool end_of_packet, uint64_t l2_len,
 	                      uint64_t l3_len, uint64_t l4_len, uint64_t tso_segsz) {
 		if (!tso_supported) return false;
-		
+
 		uint16_t queue = this->get_tx_queue_id(vm_id, 0);
 		struct rte_mbuf *tso_first = this->tso_seg[queue];
 
@@ -588,8 +583,6 @@
 				tailroom = rte_pktmbuf_tailroom(tso_last);
 			}
 
-<<<<<<< HEAD
-=======
 			// fill segment
 			size_t copy_n = std::min(tailroom, len - copied);
 			rte_memcpy(rte_pktmbuf_mtod_offset(tso_last, char *, tso_last->data_len),
@@ -597,7 +590,6 @@
 			tso_last->data_len += copy_n;
 			tso_first->pkt_len += copy_n;
 			copied += copy_n;
->>>>>>> e4b0695a
 		}
 
 		if (!end_of_packet) {
@@ -612,8 +604,8 @@
 				rte_pktmbuf_free(tso_first);
 				return false;
 		}
-		
-		tso_first->ol_flags = RTE_MBUF_F_TX_IEEE1588_TMST; 
+
+		tso_first->ol_flags = RTE_MBUF_F_TX_IEEE1588_TMST;
 		tso_first->ol_flags |= RTE_MBUF_F_TX_TCP_SEG;
 		tso_first->ol_flags |= RTE_MBUF_F_TX_IPV4 | RTE_MBUF_F_TX_IP_CKSUM;
 		tso_first->l2_len = l2_len;
