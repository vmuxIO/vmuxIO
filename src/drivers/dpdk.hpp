--- conflicted
+++ resolved
@@ -532,11 +532,7 @@
 			pkt->nb_segs = 1;
 
 			// TODO	
-<<<<<<< HEAD
-			pkt->ol_flags = RTE_MBUF_F_TX_IEEE1588_TMST; 
-=======
 			pkt->ol_flags = RTE_MBUF_F_TX_IEEE1588_TMST;
->>>>>>> e97e5466
 		
 			copy_buf_to_pkt((void*)buf, len, pkt, 0);
 			
@@ -556,11 +552,7 @@
 	                      const bool end_of_packet, uint64_t l2_len,
 	                      uint64_t l3_len, uint64_t l4_len, uint64_t tso_segsz) {
 		if (!tso_supported) return false;
-<<<<<<< HEAD
-		
-=======
-
->>>>>>> e97e5466
+
 		uint16_t queue = this->get_tx_queue_id(vm_id, 0);
 		struct rte_mbuf *tso_first = this->tso_seg[queue];
 
@@ -594,7 +586,6 @@
 				tso_last = newseg;
 				tailroom = rte_pktmbuf_tailroom(tso_last);
 			}
-<<<<<<< HEAD
 
 			// fill segment
 			size_t copy_n = std::min(tailroom, len - copied);
@@ -610,23 +601,6 @@
 			return true;
 		}
 
-=======
-
-			// fill segment
-			size_t copy_n = std::min(tailroom, len - copied);
-			rte_memcpy(rte_pktmbuf_mtod_offset(tso_last, char *, tso_last->data_len),
-			           buf + copied, copy_n);
-			tso_last->data_len += copy_n;
-			tso_first->pkt_len += copy_n;
-			copied += copy_n;
-		}
-
-		if (!end_of_packet) {
-			this->tso_seg[queue] = tso_first;
-			return true;
-		}
-
->>>>>>> e97e5466
 		// sanity check: headers should all be in first segment
 		if (l2_len + l3_len + l4_len > tso_first->data_len) {
 				printf("WARN: Dpdk::send_tso: headers too large\n");
@@ -634,13 +608,8 @@
 				rte_pktmbuf_free(tso_first);
 				return false;
 		}
-<<<<<<< HEAD
-		
-		tso_first->ol_flags = RTE_MBUF_F_TX_IEEE1588_TMST; 
-=======
 
 		tso_first->ol_flags = RTE_MBUF_F_TX_IEEE1588_TMST;
->>>>>>> e97e5466
 		tso_first->ol_flags |= RTE_MBUF_F_TX_TCP_SEG;
 		tso_first->ol_flags |= RTE_MBUF_F_TX_IPV4 | RTE_MBUF_F_TX_IP_CKSUM;
 		tso_first->l2_len = l2_len;
