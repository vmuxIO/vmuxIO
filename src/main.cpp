#include <stdio.h>
#include <stdlib.h>
#include <err.h>
#include <errno.h>
#include <sys/types.h>
#include <sys/stat.h>
#include <sys/mman.h>
#include <sys/poll.h>
#include <sys/eventfd.h>
#include <string.h>
#include <unistd.h>
#include <map>
#include <string>
#include <fcntl.h>
#include <iostream>
#include <string>
#include <exception>
#include <stdexcept>
#include <optional>
#include <dirent.h>

#include "src/vfio-consumer.hpp"
#include "src/util.hpp"
#include "src/caps.hpp"

extern "C" {
  #include "libvfio-user.h"
}


#include <signal.h>
#include <atomic>

// set true by signals, should be respected by runtime loops
std::atomic<bool> quit(false); 

typedef struct {
  uint64_t value[2];
  void *bar1;
  size_t bar1size;
} vmux_dev_ctx_t;

static void
_log([[maybe_unused]] vfu_ctx_t *vfu_ctx, [[maybe_unused]] int level, char const *msg)
{
    fprintf(stderr, "server[%d]: %s\n", getpid(), msg);
}

// keep as reference for now, how bar callback functions should work
[[maybe_unused]] static ssize_t
bar0_access(vfu_ctx_t *vfu_ctx, char * const buf, size_t count, __loff_t offset,
            const bool is_write)
{
  vmux_dev_ctx_t *dev_ctx = (vmux_dev_ctx_t*)vfu_get_private(vfu_ctx);

  if (count > sizeof(dev_ctx->value) || offset + count > sizeof(dev_ctx->value)) {
    vfu_log(vfu_ctx, LOG_ERR, "bad BAR0 access %#llx-%#llx",
            (unsigned long long)offset,
            (unsigned long long)offset + count - 1);
    errno = EINVAL;
    return -1;
  }

  vfu_log(vfu_ctx, LOG_ERR, "BAR0 access :)");
  if (is_write) {
    memcpy((&dev_ctx->value) + offset, buf, count);
  } else {
    memcpy(buf, (&dev_ctx->value) + offset, count);
  }

  return count;
}

class VfioUserServer {
  public:
    vfu_ctx_t *vfu_ctx;
<<<<<<< HEAD
    std::string sock = "/tmp/vmux_gierens.sock";
=======
    std::string sock;
>>>>>>> edcab83b
    std::optional<size_t> run_ctx_pollfd_idx; // index of pollfd in pollfds
    size_t irq_intx_pollfd_idx; // only one
    size_t irq_msi_pollfd_idx; // only one
    size_t irq_msix_pollfd_idx; // multiple
    size_t irq_msix_pollfd_count;
    size_t irq_err_pollfd_idx; // only one
    size_t irq_req_pollfd_idx; // only one
    std::vector<struct pollfd> pollfds;
    VfioConsumer *callback_context;
   
    VfioUserServer(std::string sock) {
      this->sock = sock;
    }

    ~VfioUserServer() {
      int ret;
      vfu_destroy_ctx(vfu_ctx); // this should also close this->run_ctx_pollfd_idx.value()
      
      // close remaining fds
      for (auto fd : this->pollfds) {
        if (fd.fd == this->get_run_ctx_poll_fd()->fd) {
          continue;
        }
        ret = close(fd.fd);
        if (ret < 0)
          warn("Cleanup: Cannot close fd %d", fd.fd);
      }

      // if vfu_destroy_ctx is successfull, this might not be needed
      ret = unlink(sock.c_str());
      if (ret < 0) {
        warn("Cleanup: Could not delete %s", sock.c_str());
      }
    }

    int add_regions(std::vector<struct vfio_region_info> regions, int device_fd) {
      int ret;

      if (regions.size() > VFU_PCI_DEV_VGA_REGION_IDX - VFU_PCI_DEV_BAR0_REGION_IDX + 1)
        printf("Warning: got %u mappable regions, but we expect normal PCI to have %d at most\n", (uint)regions.size(), VFU_PCI_DEV_VGA_REGION_IDX - VFU_PCI_DEV_BAR0_REGION_IDX + 1);
      // Note, that we only attempt to map bar 0-5
      for (int i = VFU_PCI_DEV_BAR0_REGION_IDX; i <= VFU_PCI_DEV_BAR5_REGION_IDX; i++) {
        ret = this->add_region(&regions[i], device_fd);
        if (ret < 0) {
            die("failed to add dma region to vfio-user");
        }
      }

      return 0;
    }

    int add_irqs(std::vector<struct vfio_irq_info> const irqs) {
      int ret;
      if (irqs.size() > VFU_DEV_REQ_IRQ - VFU_DEV_INTX_IRQ + 1)
        printf("Warning: got %u irq types, but we only know %d at most\n", (uint)irqs.size(), VFU_DEV_REQ_IRQ - VFU_DEV_INTX_IRQ + 1);
      for (int i = VFU_DEV_INTX_IRQ; i <= VFU_DEV_REQ_IRQ; i++) {
        // TODO check ioeventfd compatibility
        ret = vfu_setup_device_nr_irqs(this->vfu_ctx, (enum vfu_dev_irq_type)irqs[i].index, irqs[i].count);
        if (ret < 0) {
          die("Cannot set up vfio-user irq (type %d, num %d)", irqs[i].index, irqs[i].count);
        }

        int fd = eventfd(0, 0); // TODO close
        if (fd < 0) {
          die("Cannot create eventfd for irq.");
        }
        //ret = vfu_create_ioeventfd(this->vfu_ctx, 
        printf("Interrupt (type %d, num %d) set up.\n", irqs[i].index, irqs[i].count);
      }

      return 0;
    }

    void add_msix_pollfds(std::vector<int> const eventfds) {
      this->irq_msix_pollfd_idx = this->pollfds.size();
      this->irq_msix_pollfd_count = eventfds.size();
      for (auto eventfd : eventfds) {
        auto pfd = (struct pollfd) {
            .fd = eventfd,
            .events = POLLIN
            };
        this->pollfds.push_back(pfd);
      }
      if (!eventfds.empty())
        printf("registered fds %d-%d to poll for msix interrupts\n", 
            eventfds.front(), eventfds.back());
    }

    void add_legacy_irq_pollfds(const int intx, const int msi, const int err, const int req) {
      struct pollfd pfd; 

      this->irq_intx_pollfd_idx = this->pollfds.size();
      pfd = (struct pollfd) { .fd = intx, .events = POLLIN };
      this->pollfds.push_back(pfd);

      this->irq_msi_pollfd_idx = this->pollfds.size();
      pfd = (struct pollfd) { .fd = msi, .events = POLLIN };
      this->pollfds.push_back(pfd);

      this->irq_err_pollfd_idx = this->pollfds.size();
      pfd = (struct pollfd) { .fd = err, .events = POLLIN };
      this->pollfds.push_back(pfd);

      this->irq_req_pollfd_idx = this->pollfds.size();
      pfd = (struct pollfd) { .fd = req, .events = POLLIN };
      this->pollfds.push_back(pfd);

      printf("register interrupt fds: intx %d, msi %d, err %d, req %d\n", intx, msi, err, req);
    }

    void reset_run_ctx_poll_fd() {
      auto pfd = (struct pollfd) {
          .fd = vfu_get_poll_fd(vfu_ctx),
          .events = POLLIN
          };
      if (this->run_ctx_pollfd_idx.has_value()) {
        close(this->pollfds[this->run_ctx_pollfd_idx.value()].fd);
        this->pollfds[this->run_ctx_pollfd_idx.value()] = pfd;
      } else {
        this->run_ctx_pollfd_idx = this->pollfds.size();
        this->pollfds.push_back(pfd);
      }
    }

    struct pollfd* get_run_ctx_poll_fd() {
        return &this->pollfds[this->run_ctx_pollfd_idx.value()];
    }

    void setup_callbacks(VfioConsumer *callback_context) {
      int ret;
      this->callback_context = callback_context;
      // I think quiescing only applies when using vfu_add_to_sgl and vfu_sgl_read (see libvfio-user/docs/memory-mapping.md
      //vfu_setup_device_quiesce_cb(this->vfu_ctx, VfioUserServer::quiesce_cb);
      ret = vfu_setup_device_reset_cb(this->vfu_ctx, VfioUserServer::reset_device_cb);
      if (ret)
        die("setting up reset callback for libvfio-user failed %d", ret);
      //vfu_setup_device_dma(this->vfu_ctx, VfioUserServer::dma_register_cb, VfioUserServer::dma_unregister_cb);
      ret = vfu_setup_irq_state_callback(this->vfu_ctx, VFU_DEV_INTX_IRQ, VfioUserServer::intx_state_cb);
      if (ret)
        die("setting up intx state callback for libvfio-user failed");
      for (int type = 1; type < VFU_DEV_NUM_IRQS; type++) {
        // register callbacks for all since it is only called for used IRQs
        ret = vfu_setup_irq_state_callback(this->vfu_ctx, (enum vfu_dev_irq_type) type, VfioUserServer::irq_state_cb);
        if (ret)
          die("setting up irq type %d callback for libvfio-user failed", type);
      }
    }

  private:
    static int reset_device_cb(vfu_ctx_t *vfu_ctx, [[maybe_unused]] vfu_reset_type_t type) {
      VfioUserServer *vfu = (VfioUserServer*)vfu_get_private(vfu_ctx);
      printf("resetting device\n"); // this happens at VM boot
      vfu->callback_context->reset_device();
      return 0;
    }

    static int quiesce_cb([[maybe_unused]] vfu_ctx_t *vfu_ctx) {
      // See vfu_setup_device_quiesce_cb().
      //VfioUserServer *vfu = (VfioUserServer*)vfu_get_private(vfu_ctx);
      //vfu_quiesce_done(vfu.vfu_ctx, 0);
      //die("quiesce_cb unimplemented");
      printf("quiescing device. Not sure when this ends.\n");
      return 0;
    }

    static void dma_register_cb([[maybe_unused]] vfu_ctx_t *vfu_ctx, [[maybe_unused]] vfu_dma_info_t *info) {
      printf("register dma cb\n");
      if (info->iova.iov_base == NULL ||
          info->iova.iov_base == (void*)0xc0000 ||
          info->iova.iov_base == (void*)0xe0000 )
        return;

      __builtin_dump_struct(info, &printf);
      VfioUserServer *vfu = (VfioUserServer*)vfu_get_private(vfu_ctx);

      uint32_t flags = 0;
      if (PROT_READ & info->prot)
        flags |= VFIO_DMA_MAP_FLAG_READ;
      if (PROT_WRITE & info->prot)
        flags |= VFIO_DMA_MAP_FLAG_WRITE;

      if (info->vaddr != NULL)
        die("dont know how to handle this vaddr");

      vfio_iommu_type1_dma_map dma_map = {
        .argsz = sizeof(vfio_iommu_type1_dma_map),
        .flags = flags,
        .vaddr = (uint64_t)(info->vaddr),
        .iova = (uint64_t)(info->iova.iov_base),
        .size = info->iova.iov_len,
      };
      __builtin_dump_struct(&dma_map, &printf);
      vfu->callback_context->map_dma(&dma_map);
    }

    static void dma_unregister_cb([[maybe_unused]] vfu_ctx_t *vfu_ctx, [[maybe_unused]] vfu_dma_info_t *info) {
      printf("dma_unregister_cb\n");
      if (info->iova.iov_base == NULL ||
          info->iova.iov_base == (void*)0xc0000 ||
          info->iova.iov_base == (void*)0xe0000 )
        return;

      __builtin_dump_struct(info, &printf);
      VfioUserServer *vfu = (VfioUserServer*)vfu_get_private(vfu_ctx);

      vfio_iommu_type1_dma_unmap dma_unmap = {
        .argsz = sizeof(vfio_iommu_type1_dma_unmap),
        .flags = 0,
        .iova = (uint64_t)(info->iova.iov_base),
        .size = info->iova.iov_len,
      };
      vfu->callback_context->unmap_dma(&dma_unmap);
    }

    static void intx_state_cb([[maybe_unused]] vfu_ctx_t *vfu_ctx, [[maybe_unused]] uint32_t start, [[maybe_unused]] uint32_t count, [[maybe_unused]] bool mask) {
      VfioUserServer *vfu = (VfioUserServer*)vfu_get_private(vfu_ctx);
      vfu->callback_context->mask_irqs(VFIO_PCI_INTX_IRQ_INDEX, start, count, mask);
    }

    static void irq_state_cb([[maybe_unused]] vfu_ctx_t *vfu_ctx, [[maybe_unused]] uint32_t start, [[maybe_unused]] uint32_t count, [[maybe_unused]] bool mask) {
      die("irq_state_cb unimpl");
    }

    static ssize_t
    unexpected_access_callback([[maybe_unused]] vfu_ctx_t *vfu_ctx, [[maybe_unused]] char * const buf, [[maybe_unused]] size_t count, [[maybe_unused]] __loff_t offset,
                [[maybe_unused]] const bool is_write)
    {
      printf("Unexpectedly, a vfio register/DMA access callback was triggered (at 0x%lx, is write %d.\n", offset, is_write);
      return 0;
    }

    int add_region(struct vfio_region_info *region, int device_fd) {
      int ret;

      if (region->size == 0) {
        printf("Bar region %d skipped.\n", region->index);
        return 0;
      }

      // set up dma VM<->vmux
      struct iovec bar_mmap_areas[] = {
          //{ .iov_base  = (void*)region->offset, .iov_len = region->size}, // no cb, just shmem
          { .iov_base  = (void*)0, .iov_len = region->size}, // no cb, just shmem
      };
      ret = vfu_setup_region(this->vfu_ctx, region->index,
                             region->size, &(this->unexpected_access_callback),
                             VFU_REGION_FLAG_RW | VFU_REGION_FLAG_MEM, bar_mmap_areas, 
                             1, // nr. items in bar_mmap_areas
                             device_fd, region->offset);
      if (ret < 0) {
          die("failed to setup BAR region %d", region->index);
      }

      // init some flags that are also set with qemu passthrough
      vfu_pci_config_space_t *config_space = vfu_pci_get_config_space(this->vfu_ctx);
      vfu_bar_t *bar_config = &(config_space->hdr.bars[region->index]);
      // see pci spec sec 7.5.1.2.1 for meaning of bits:
      bar_config->mem.prefetchable = 1; // prefetchable
      bar_config->mem.locatable = 0b10; // 64 bit

      printf("Vfio-user: Bar region %d (offset 0x%x, size 0x%x) set up.\n", region->index, (uint)region->offset, (uint)region->size);

      return 0;
    }
};


std::string get_iommu_group(std::string pci_device){
  std::string path = "/sys/kernel/iommu_groups/";
  struct dirent *iommu_group;
  DIR *iommu_dir = opendir(path.c_str());
  if (iommu_dir == NULL){
          return "";
  }
  while((iommu_group = readdir(iommu_dir)) != NULL) {
          if(strcmp(iommu_group->d_name,".") != 0 && strcmp(iommu_group->d_name,"..") != 0){
                  std::string iommu_group_str = iommu_group->d_name;
                  struct dirent *iommu_group_dir;
                  DIR *pci = opendir((path + iommu_group->d_name + "/devices").c_str());
                  while((iommu_group_dir = readdir(pci)) != NULL){
                          if(pci_device == iommu_group_dir->d_name){
                            closedir(pci);
                            closedir(iommu_dir);
                            return iommu_group_str;
                          }
                                    

                  }
                  closedir(pci);
          }
  }
  closedir(iommu_dir);
  return "";
}

std::vector<int>  get_hardware_ids(std::string pci_device,std::string iommu_group){
  std::string path = "/sys/kernel/iommu_groups/" + iommu_group +"/devices/" + pci_device + "/";
  std::vector<std::string> values = {"revision", "vendor", "device", "subsystem_vendor", "subsystem_device"};
  std::vector<int> result;
  int bytes_read;
  char id_buffer[7];
  FILE* id;
  
  for(size_t i = 0; i < values.size(); i++ ){
    id = fopen((path + values[i]).c_str(), "r");
    if(id == NULL){
      result.clear();
      printf("Failed ot open %s\n",(path + values[i]).c_str());
      return result;
    }
    bytes_read = fread(id_buffer, 1, sizeof(id_buffer) / sizeof(id_buffer[0]) - 1, id);
    if(bytes_read < 1){
      result.clear();
      printf("Failed to read %s, got %s\n", values[i].c_str(),id_buffer);
      return result;
    }
    result.push_back((int)strtol(id_buffer,NULL,0));
    fclose(id);
  }   

  return result;
}



int _main(int argc, char** argv) {
  int ret;

  int ch;
  std::string device = "0000:18:00.0";
  std::string group_arg;
  int HARDWARE_REVISION; // could be set by vfu_pci_set_class: vfu_ctx->pci.config_space->hdr.rid = 0x02;
  std::vector<int> pci_ids;
  std::string socket = "/tmp/vmux.sock";
  while ((ch = getopt(argc,argv,"hd:s:")) != -1){
    switch(ch)
      {
      case 'd':
        device = optarg;
        break;
      case 's':
        socket = optarg;
        break;
      case '?':
      case 'h':
        std::cout << "-d 0000:18:00.0                        PCI-Device\n"
                  << "-s /tmp/vmux.sock                      Path of the socket\n";
        return 0;
      default:
        break;
      }
  }
  //Get IOMMU Group from the PCI device
  group_arg = get_iommu_group(device);
  if(group_arg == ""){
    printf("Failed to map PCI device %s to IOMMU-Group\n",device.c_str());
    return -1;
  }
  //Get Hardware Information from Device
  pci_ids = get_hardware_ids(device,group_arg);
  if(pci_ids.size() != 5){
    printf("Failed to parse Hardware Information, expected %d IDs got %zu\n",5,pci_ids.size());
    return -1;
  }
  HARDWARE_REVISION = pci_ids[0];
  pci_ids.erase(pci_ids.begin()); //Only contains Vendor ID, Device ID, Subsystem Vendor ID, Subsystem ID now

  printf("PCI-Device: %s\nIOMMU-Group: %s\nRevision: 0x%02X\nIDs: 0x%04X,0x%04X,0x%04X,0x%04X\nSocket: %s\n",
        device.c_str(),
        group_arg.c_str(),
        HARDWARE_REVISION,
        pci_ids[0],pci_ids[1],pci_ids[2],pci_ids[3],
        socket.c_str());

  printf("hello 0x%X, %d, \n", VFIO_DEVICE_STATE_V1_RESUMING, VFIOC_SECRET);

  VfioUserServer vfu = VfioUserServer(socket);

  // init vfio
  
  VfioConsumer vfioc(group_arg,device);

  ret = vfioc.init();
  if (ret < 0) {
    die("failed to initialize vfio consumer");
  }
  
  ret = vfioc.init_mmio();
  if (ret < 0) {
    die("failed to initialize vfio mmio mappings");
  }
  printf("Test read: 0x%x\n", *(uint32_t*)((char*)(vfioc.mmio[VFU_PCI_DEV_BAR0_REGION_IDX]) + 0x83048));

  // init vfio-user

  vfu.vfu_ctx = vfu_create_ctx(
    VFU_TRANS_SOCK,
    vfu.sock.c_str(),
    0,
    &vfu,
    VFU_DEV_TYPE_PCI
  );
  if (vfu.vfu_ctx == NULL) {
    die("failed to initialize device emulation");
  }
  
  ret = vfu_setup_log(vfu.vfu_ctx, _log, LOG_DEBUG);
  if (ret < 0) {
    die("failed to setup log");
  }

  ret = vfu_pci_init(vfu.vfu_ctx, VFU_PCI_TYPE_EXPRESS,
                     PCI_HEADER_TYPE_NORMAL, 3); // maybe 4?
  if (ret < 0) {
    die("vfu_pci_init() failed") ;
  }

  vfu_pci_set_id(vfu.vfu_ctx, pci_ids[0], pci_ids[1], pci_ids[2], pci_ids[3]);
  vfu_pci_config_space_t *config_space = vfu_pci_get_config_space(vfu.vfu_ctx);
  config_space->hdr.rid = HARDWARE_REVISION;
  vfu_pci_set_class(vfu.vfu_ctx, 0x02, 0x00, 0x00);

  // set up vfio-user DMA

  ret = vfu.add_regions(vfioc.regions, vfioc.device);
  if (ret < 0)
    die("failed to add regions");

  // set up irqs 

  ret = vfu.add_irqs(vfioc.interrupts);
  if (ret < 0)
    die("failed to add irqs");

  vfioc.init_legacy_irqs();
  vfu.add_legacy_irq_pollfds(vfioc.irqfd_intx, vfioc.irqfd_msi, vfioc.irqfd_err, vfioc.irqfd_req);
  vfioc.init_msix();
  vfu.add_msix_pollfds(vfioc.irqfds);

  // set capabilities
  Capabilities caps = Capabilities(&(vfioc.regions[VFU_PCI_DEV_CFG_REGION_IDX]), device);
  void *cap_data;

  cap_data = caps.pm();
  ret = vfu_pci_add_capability(vfu.vfu_ctx, 0, 0, cap_data);
  if (ret < 0)
    die("add cap error");
  free(cap_data);

  cap_data = caps.msix();
  ret = vfu_pci_add_capability(vfu.vfu_ctx, 0, 0, cap_data);
  if (ret < 0)
    die("add cap error");
  free(cap_data);

  // not supported by libvfio-user:
  //cap_data = caps.msi();
  //ret = vfu_pci_add_capability(vfu.vfu_ctx, 0, VFU_CAP_FLAG_READONLY, cap_data);
  //if (ret < 0)
  //  die("add cap error");
  //free(cap_data);
  
  cap_data = caps.exp();
  ret = vfu_pci_add_capability(vfu.vfu_ctx, 0, VFU_CAP_FLAG_READONLY, cap_data);
  if (ret < 0)
    die("add cap error");
  free(cap_data);
 
  // not supported by upstream libvfio-user, not used by linux ice driver
  //cap_data = caps.vpd();
  //ret = vfu_pci_add_capability(vfu.vfu_ctx, 0, VFU_CAP_FLAG_READONLY, cap_data);
  //if (ret < 0)
  //  die("add cap error");
  //free(cap_data);
  
  cap_data = caps.dsn();
  ret = vfu_pci_add_capability(vfu.vfu_ctx, 0, VFU_CAP_FLAG_READONLY | VFU_CAP_FLAG_EXTENDED, cap_data);
  if (ret < 0)
    die("add cap error");
  free(cap_data);

  // see lspci about which fields mean what https://github.com/pciutils/pciutils/blob/42e6a803bda392e98276b71994db0b0dd285cab1/ls-caps.c#L1469
  //struct msixcap data;
  //data.hdr = {
  //  .id = PCI_CAP_ID_MSIX,
  //};
  //data.mxc = {
  //  // message control
  //};
  //data.mtab = {
  //  // table offset / Table BIR
  //};
  //data.mpba = {
  //  // PBA offset / PBA BIR
  //};
  ////ret = vfu_pci_add_capability(vfu.vfu_ctx, 0, 0, &data);
  //if (ret < 0) {
  //  die("Vfio-user: cannot add MSIX capability");
  //}

  // register callbacks

  //int reset_device(vfu_ctx_t *vfu_ctx, vfu_reset_type_t type) {
  //vfu_setup_device_reset_cb(vfu.vfu_ctx, vfioc.reset_device);
  vfu.setup_callbacks(&vfioc);

  // finalize

  ret = vfu_realize_ctx(vfu.vfu_ctx);
  if (ret < 0) {
      die("failed to realize device");
  }

  printf("Waiting for qemu to attach...\n");

  ret = vfu_attach_ctx(vfu.vfu_ctx);
  if (ret < 0) {
      die("failed to attach device");
  }

  vfu.reset_run_ctx_poll_fd();

  // runtime loop
  
  // in our case this is msix (type 2) interrupts (0-1023)
  //ret = vfu_irq_trigger(vfu.vfu_ctx, 0xFFFFFFFF);

  do {
    ret = poll(vfu.pollfds.data(), vfu.pollfds.size(), 500);
    if (ret < 0) {
      die("failed to poll(2)");
    }

    // check for interrupts to pass on
    struct pollfd *pfd = &(vfu.pollfds[vfu.irq_intx_pollfd_idx]);
    if (pfd->revents & POLLIN) {
      printf("intx interrupt! unimplemented\n");
    }
    pfd = &(vfu.pollfds[vfu.irq_msi_pollfd_idx]);
    if (pfd->revents & POLLIN) {
      printf("msi interrupt! unimplemented\n");
    }
    pfd = &(vfu.pollfds[vfu.irq_err_pollfd_idx]);
    if (pfd->revents & POLLIN) {
      printf("err interrupt! unimplemented\n");
    }
    pfd = &(vfu.pollfds[vfu.irq_req_pollfd_idx]);
    if (pfd->revents & POLLIN) {
      printf("req interrupt! unimplemented\n");
    }
    for (uint64_t i = vfu.irq_msix_pollfd_idx; i < vfu.irq_msix_pollfd_idx + vfu.irq_msix_pollfd_count; i++) {
      struct pollfd *pfd = &(vfu.pollfds[i]);
      if (pfd->revents & (POLLIN)) {
        // pass on (trigger) interrupt
        size_t irq_subindex = i - vfu.irq_msix_pollfd_idx;
        ret = vfu_irq_trigger(vfu.vfu_ctx, irq_subindex);
        printf("Triggered interrupt. ret = %d\n", ret);
        if (ret < 0) {
          die("Cannot trigger MSIX interrupt %lu", irq_subindex);
        }
        break;
      }
    }

    // continue running
    if (vfu.get_run_ctx_poll_fd()->revents & POLLIN) {
      ret = vfu_run_ctx(vfu.vfu_ctx);
      if (ret < 0) {
        if (errno == EAGAIN) {
          continue;
        }
        if (errno == ENOTCONN) {
          die("vfu_run_ctx() does not want to run anymore");
        }
        // perhaps is there also an ESHUTDOWN case?
        die("vfu_run_ctx() failed (to realize device emulation)");
      }
    }
  } while (!quit.load());

  // destruction is done by ~VfioUserServer

  return 0;
}

void signal_handler(int) {
  quit.store(true);
}

int main(int argc, char** argv) {
  // register signal handler to handle SIGINT gracefully to call destructors
  struct sigaction sa;
  memset(&sa, 0, sizeof(sa));
  sa.sa_handler = signal_handler;
  sigfillset(&sa.sa_mask);
  sigaction(SIGINT, &sa, NULL);

  try {
    return _main(argc, argv);
  } catch (...) {
    // we seem to need this catch everyting so that our destructors work
    return EXIT_FAILURE;
  }

  return quit;
}
<|MERGE_RESOLUTION|>--- conflicted
+++ resolved
@@ -74,11 +74,7 @@
 class VfioUserServer {
   public:
     vfu_ctx_t *vfu_ctx;
-<<<<<<< HEAD
-    std::string sock = "/tmp/vmux_gierens.sock";
-=======
     std::string sock;
->>>>>>> edcab83b
     std::optional<size_t> run_ctx_pollfd_idx; // index of pollfd in pollfds
     size_t irq_intx_pollfd_idx; // only one
     size_t irq_msi_pollfd_idx; // only one
