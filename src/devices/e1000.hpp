--- conflicted
+++ resolved
@@ -91,17 +91,10 @@
     }
 
     this_->driver->recv(vm_number); // recv assumes the Device does not handle packet of other VMs until recv_consumed()!
-<<<<<<< HEAD
-		for (unsigned q_idx = 0; q_idx < this_->driver->max_queues_per_vm; q_idx++) {
-		  auto &rxq = this_->driver->get_rx_queue(vm_number, q_idx);
-			for (uint16_t i = 0; i < rxq.nb_bufs_used; i++) {
-			  auto &rxBuf = rxq.rxBufs[i];
-=======
     for (unsigned q_idx = 0; q_idx < this_->driver->max_queues_per_vm; q_idx++) {
       auto &rxq = this_->driver->get_rx_queue(vm_number, q_idx);
       for (uint16_t i = 0; i < rxq.nb_bufs_used; i++) {
         auto &rxBuf = rxq.rxBufs[i];
->>>>>>> e97e5466
         while(!e1000_rx_is_ready(this_->e1000)) {
           // blocking pause to reduce memory contention while spinning.
           // 100us seem to yield good results.
@@ -110,13 +103,8 @@
         this_->vfu_ctx_mutex.lock();
         this_->ethRx(rxBuf.data, rxBuf.used);
         this_->vfu_ctx_mutex.unlock();
-<<<<<<< HEAD
-			}
-		}
-=======
       }
     }
->>>>>>> e97e5466
     this_->driver->recv_consumed(vm_number);
     // printf("interrupt_throtteling register: %d\n", e1000_interrupt_throtteling_reg(this_->e1000, -1));
   }
