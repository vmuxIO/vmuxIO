--- conflicted
+++ resolved
@@ -167,24 +167,16 @@
     },
     "nixpkgs": {
       "locked": {
-<<<<<<< HEAD
-        "lastModified": 1668505710,
-        "narHash": "sha256-DulcfsGjpSXL9Ma0iQIsb3HRbARCDcA+CNH67pPyMQ0=",
-        "owner": "NixOS",
-        "repo": "nixpkgs",
-        "rev": "85d6b3990def7eef45f4502a82496de02a02b6e8",
-=======
         "lastModified": 1666961615,
         "narHash": "sha256-+Sqz6zQA85Q14U/KwsJO386oxd47zDte8dqBGOtRJGg=",
         "owner": "NixOS",
         "repo": "nixpkgs",
         "rev": "040c6d8374d090f46ab0e99f1f7c27a4529ecffd",
->>>>>>> 38ea3b32
         "type": "github"
       },
       "original": {
         "owner": "NixOS",
-        "ref": "nixos-unstable",
+        "ref": "nixos-22.05",
         "repo": "nixpkgs",
         "type": "github"
       }
